from ophyd.signal import EpicsSignalBase

EpicsSignalBase.set_defaults(timeout=10, connection_timeout=10)  # new style
# EpicsSignalBase.set_default_timeout(timeout=10, connection_timeout=10)  # old style


import appdirs
import nslsii
from IPython import get_ipython
from bluesky.utils import PersistentDict
from pathlib import Path
from csx1.analysis.callbacks import BECwithTicks

ip = get_ipython()
<<<<<<< HEAD
nslsii.configure_base(
    ip.user_ns,
    broker_name="csx",
    redis_url="info.csx.nsls2.bnl.gov",
    redis_prefix="",
    publish_documents_with_kafka=True,
    bec=False,
)
=======
# Metadata stored in RedisJSONDict at url provided here
nslsii.configure_base(ip.user_ns,
                      'csx',
                      publish_documents_with_kafka=True,
                      bec=False,
                      redis_url="info.csx.nsls2.bnl.gov")
>>>>>>> 6e352fe0
nslsii.configure_olog(ip.user_ns)

bec = BECwithTicks()
peaks = bec.peaks  # just as alias for less typing
RE.subscribe(bec)


from csx1.startup import *<|MERGE_RESOLUTION|>--- conflicted
+++ resolved
@@ -12,23 +12,12 @@
 from csx1.analysis.callbacks import BECwithTicks
 
 ip = get_ipython()
-<<<<<<< HEAD
-nslsii.configure_base(
-    ip.user_ns,
-    broker_name="csx",
-    redis_url="info.csx.nsls2.bnl.gov",
-    redis_prefix="",
-    publish_documents_with_kafka=True,
-    bec=False,
-)
-=======
 # Metadata stored in RedisJSONDict at url provided here
 nslsii.configure_base(ip.user_ns,
                       'csx',
                       publish_documents_with_kafka=True,
                       bec=False,
                       redis_url="info.csx.nsls2.bnl.gov")
->>>>>>> 6e352fe0
 nslsii.configure_olog(ip.user_ns)
 
 bec = BECwithTicks()
