--- conflicted
+++ resolved
@@ -3,10 +3,6 @@
 import bluesky.plans as bp
 import bluesky.plan_stubs as bps
 from ..startup.optics import inout, diag6_pid
-<<<<<<< HEAD
-=======
-
->>>>>>> 7c54a04a
 from ..startup.detectors import fccd
 
 
@@ -74,12 +70,8 @@
         gain_bit_dict = {0: 'auto', 1: 'x2', 2: 'x1'}
 
         getit = diag6_pid.enable.read()
-<<<<<<< HEAD
         exitslit_pid_init_state = getit['diag6_pid_enable']['value'] #so we can turn it off and on
 
-=======
-        diag6_feedbk_state = getit['diag6_pid_enable']['value']
->>>>>>> 7c54a04a
 
         # TODO figureout kwargs and self to mkae up to line 44 a
         # single definition
@@ -95,11 +87,8 @@
         #    '\nStarting procedure to acquire darks '
         #    '{:3.3}Hz or {:3.3f}s.\n'.format(
         #        1/acq_time, acq_time))
-<<<<<<< HEAD
 
         #print('\tCurrent number of images = {}.\n'.format(oldnumim))
-=======
->>>>>>> 7c54a04a
 
         #print('\tCurrent number of images = {}.\n'.format(oldnumim))
         yield from bps.mv(diag6_pid.enable, 0) #turn feedback off to stop beam mis-steer
@@ -108,7 +97,6 @@
         if numim is not None:
             #print('\tSetting to {} images.\n'.format(numim))
             yield from bps.abs_set(fccd.cam.num_images, numim, wait=True)
-<<<<<<< HEAD
 
         if exitslit_pid_init_state == 1:
             yield from bps.mv(diag6_pid.enable, 0) #so beam doesn't fly away anymore
@@ -116,12 +104,6 @@
         #print('Beam blocked.')
         # This has to be 2 until we can selectively remove dark images
         # get_fastccd_images()  #TODO - fails here to _ct_dark ##TODO what is this? calling csxtools?
-=======
-        yield from bps.mv(inout, 'In')
-        #print('Beam blocked.')
-        # This has to be 2 until we can selectively remove dark images
-        #TODO - fails here to _ct_dark
->>>>>>> 7c54a04a
         yield from bps.sleep(acq_time*2.01)
         # SET TO 1 TO ARM FOR NEXT EVENT so that the FastCCD1 is
         # already bkg subt
@@ -135,26 +117,15 @@
         # Putting things back
         yield from _ct_dark_cleanup(oldnumim, gain_bit_dict,
                                     gain_state, dark_sh_dict,
-<<<<<<< HEAD
                                     dark_shutter_state, acq_time, exitslit_pid_init_state )
     except Exception:
         yield from _ct_dark_cleanup(oldnumim, gain_bit_dict, gain_state,
                                     dark_sh_dict, dark_shutter_state,acq_time, exitslit_pid_init_state )
-=======
-                                    dark_shutter_state, diag6_feedbk_state, acq_time)
-    except Exception:
-        yield from _ct_dark_cleanup(oldnumim, gain_bit_dict, gain_state,
-                                    dark_sh_dict, dark_shutter_state, diag6_feedbk_state, acq_time)
->>>>>>> 7c54a04a
         raise
     except KeyboardInterrupt:
         yield from _ct_dark_cleanup(oldnumim, gain_bit_dict,
                                     gain_state, dark_sh_dict,
-<<<<<<< HEAD
                                     dark_shutter_state, acq_time, exitslit_pid_init_state )
-=======
-                                    dark_shutter_state, diag6_feedbk_state, acq_time)
->>>>>>> 7c54a04a
         raise
 
 
@@ -185,22 +156,14 @@
 
 
 def _ct_dark_cleanup(oldnumim, gain_bit_dict, gain_state,
-<<<<<<< HEAD
                      dark_sh_dict, dark_shutter_state,acq_time, exitslit_pid_init_state ):
-=======
-                     dark_sh_dict, dark_shutter_state, diag6_feedbk_state, acq_time):
->>>>>>> 7c54a04a
     print('\nReturning to intial conditions (pre-count).')
     yield from bps.abs_set(fccd.cam.num_images, oldnumim, wait=True)
 
     yield from bps.mv(fccd.cam.fcric_gain, gain_state)
     yield from bps.mv(inout, dark_sh_dict.get(dark_shutter_state))
-<<<<<<< HEAD
     if exitslit_pid_init_state == 1:
         yield from bps.mv(diag6_pid.enable, 1)
-=======
-    yield from bps.mv(diag6_pid.enable, diag6_feedbk_state )
->>>>>>> 7c54a04a
     yield from bps.sleep(acq_time*1)
     getit = fccd.cam.fcric_gain.read()
     gain_state_final = getit['fccd_cam_fcric_gain']['value']
@@ -239,12 +202,8 @@
         gain_bit_dict = {0: 'auto', 1: 'x2', 2: 'x1'}
 
         getit = diag6_pid.enable.read()
-<<<<<<< HEAD
         exitslit_pid_init_state = getit['diag6_pid_enable']['value'] #so we can turn it off and on
 
-=======
-        diag6_feedbk_state = getit['diag6_pid_enable']['value']
->>>>>>> 7c54a04a
 
         getit = fccd.cam.read_configuration()
         oldnumim = getit['fccd_cam_num_images']['value']
@@ -285,26 +244,14 @@
         # Putting things back
         yield from _ct_dark_cleanup(oldnumim, gain_bit_dict,
                                     gain_state, dark_sh_dict,
-<<<<<<< HEAD
                                     dark_shutter_state,acq_time, exitslit_pid_init_state)
-=======
-                                    dark_shutter_state, diag6_feedbk_state, acq_time)
->>>>>>> 7c54a04a
 
     except Exception:
         yield from _ct_dark_cleanup(oldnumim, gain_bit_dict,
                                     gain_state, dark_sh_dict,
-<<<<<<< HEAD
                                     dark_shutter_state, acq_time, exitslit_pid_init_state)
         raise
     except KeyboardInterrupt:
         yield from _ct_dark_cleanup(oldnumim, gain_bit_dict, gain_state,
                                     dark_sh_dict, dark_shutter_state, acq_time, exitslit_pid_init_state)
-=======
-                                    dark_shutter_state, diag6_feedbk_state, acq_time)
-        raise
-    except KeyboardInterrupt:
-        yield from _ct_dark_cleanup(oldnumim, gain_bit_dict, gain_state,
-                                    dark_sh_dict, dark_shutter_state, diag6_feedbk_state, acq_time)
->>>>>>> 7c54a04a
         raise